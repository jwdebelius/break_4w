import numpy as np
import pandas as pd

<<<<<<< HEAD
from break4w.question import (Question)
=======
from break4w.question import Question
>>>>>>> 916e5565


class Continous(Question):

    def __init__(self, name, description, units, dtype=float, limits=None, 
        sig_figs=None, magnitude=1, order=None, **kwargs):
        """A Question object with continous responses

        Parameters
        ----------
        name : str
            The name of column where the group is stored
        description : str
            A brief description of the data contained in the question
        units : str
            The units of measure for the data type. Unitless quantities can be
            denoted with an empty string (`""`; i.e. reporting absorbance
            values from a spectrophotometer). This is required, even if the
            unitss are already recorded in the name. Units are awesome; without
            them your data becomes absurd and meaningless. Public serivce
            announcement over, back to your reguarly scheduled doc-string.
        dtype : {int, float}
            The datatype in which the responses should be represented.
        limits: two element iterable of numbers, optional
            Physical sonstraints on the value being measured. Essentially,
            these describe values which it is not possible for the measurement
            to take, due to constraints in the natural world.
            For instance,  absloute concentrations cannot be negative. So, a
            solution cannot contain -3 mM NaCl.
            Limits can be expressed in both directions, or in a single
            direction, with `None` replacing the missing value. So, for
            concentration, the limit could be represented as `[0, None]`.
        outliers : two element iterable of numbers, optional
            The range of values pertinant to analysis. This is seperate form
            the range of physical values *possible* for the data (provided in)
            limits. In the same way as `limits`, bounds can be skipped using
            `None` for the position.
        sig_figs : int, optional
            The number of signfiicant figures appropriate for the measurement.
            This should be expressed as a decimal (i.e. `sig_figs = 0.1`),
            specifying the units of error on the value.

        Raises
        ------
        ValueError
            When the values in `limits` are not expressed in order (i.e.
            the first value is larger than the second)
        ValueError
            When the values in `outliers` are not expressed in order (i.e.
            the first value is larger than the second)
        """

        Question.__init__(self,
                          name=name,
                          description=description,
                          dtype=dtype,
                          **kwargs
                          )
        if isinstance(order, list) and limits is None:
            limits = order
        self.limits = self._check_limits(limits, var_name='limits')

        self.units = units
        self.magnitude = magnitude

        self.type = 'Continous'
        self.sig_figs = sig_figs

<<<<<<< HEAD
=======
    def dictionary_update_outliers(self, outliers):
        """
        Updates the bounds for outliers in the metadata column.

        Parameters
        ----------
        outliers : two element iterable of numbers, optional
            The range of values pertinant to analysis. This is seperate form
            the range of physical values *possible* for the data (provided in)
            limits.
            Outlires can be expressed in both directions, or in a single
            direction, with `None` replacing the missing value. So, for
            concentration, the limit could be represented as `[0, None]`.

        Raises
        ------
        ValueError
            When the values in `outliers` are not expressed in order (i.e.
            the first value is larger than the second)

        """
        ori_lower = self.outlier_lower
        ori_upper = self.outlier_upper
        lower, upper = _check_limits(outliers, 'outliers')
        self.outlier_lower = lower
        self.outlier_upper = upper
        self._update_log('update outlier values', 'update dictionary',
                         'Outlier values have been updated: %s > %s '
                         'and %s > %s.' % (ori_lower, lower, ori_upper, upper)
                         )

    def analysis_drop_outliers(self, map_):
        """
        Removes datapoints outside of the specified limits

        Parameters
        ----------
        map_ : DataFrame
            A pandas object containing the data to be analyzed. The
            Question `name` should be a column in the `map_`.

        """
        if ((self.outlier_lower is not None) and
                (self.outlier_upper is not None)):
            def remap_(x):
                if x < self.outlier_lower:
                    return np.nan
                elif x > self.outlier_upper:
                    return np.nan
                else:
                    return x
            summary = ('values outside [%s, %s]'
                       % (self.outlier_lower, self.outlier_upper))
        elif (self.outlier_lower is not None):
            def remap_(x):
                if x < self.outlier_lower:
                    return np.nan
                else:
                    return x
            summary = ('values less than %s' % self.outlier_lower)
        elif (self.outlier_upper is not None):
            def remap_(x):
                if x > self.outlier_upper:
                    return np.nan
                else:
                    return x
            summary = ('values greater than %s' % self.outlier_upper)
        else:
            def remap_(x):
                return x
            summary = 'No values dropped'

        map_[self.name] = map_[self.name].apply(remap_)
        self._update_log('drop outliers', 'drop', summary)

    def analysis_set_sig_figs(self, map_):
        """
        Rounds the continous values to the correct significant figures.

        Significant figures are awesome (along with unitss). This function
        is designed to help you maintain the correct significant digits
        for the value measured.

        Parameters
        ----------
        map_ : DataFrame
            A pandas object containing the data to be analyzed. The
            Question `name` should be a column in the `map_`.

        Raises
        ------
        ValueError
            If the sig_figs parameter has not been specified.

        """
        if self.sig_figs is None:
            self._update_log('round significant figures', 'correct',
                             'Rounding must be defined!')
            raise ValueError('Rounding must be defined!')

        # if self.dtype is float:
        def remap_(x):
            return np.round(x, -int(np.floor(np.log10(self.sig_figs))))

        map_[self.name] = map_[self.name].apply(remap_)
        for l in [self.bound_lower, self.bound_upper,
                  self.outlier_lower, self.outlier_upper]:
            if l is not None:
                l = remap_(l)

        self._update_log('round significant figures', 'correct',
                         'Rounded the data to the nearest %s.'
                         % self.sig_figs)

    def analysis_remap_dtype(self, map_):
        """Converts values in the question column to the correct datatype

        Parameters
        ----------
        map_ : DataFrame
            A pandas DataFrame containing the metadata being analyzed. The
            question object describes a column within the `map_`.

        Raises
        ------
        TypeError
            The question is assumed to be a Boolean, but the value cannot
            be cast to a boolean value.

        """
        if self.blanks is None:
            blanks = set([])

        placeholders = self.missing.union(blanks)

        remap_ = self._identify_remap_function(dtype=self.dtype,
                                               placeholders=placeholders,
                                               )
        iseries = map_[self.name].copy()
        oseries = iseries.apply(remap_)

        if np.any(oseries.apply(lambda x: x == 'error')):
            message = (
                'could not convert to %s'
                % (str(self.dtype).replace("<class '", '').replace("'>", ''))
                )
            self._update_log('transformation', 'cast data type', message)
            raise TypeError(message)

        map_[self.name] = oseries
        message = (
            'convert to %s'
            % (str(self.dtype).replace("<class '", '').replace("'>", ''))
            )
        self._update_log('transformation', 'cast data type', message)

>>>>>>> 916e5565
    def validate(self, map_):
        """
        Checks values fall into the acceptable range for this type of data.

        Parameters
        ----------
        map_ : DataFrame
            A pandas object containing the data to be analyzed. The
            Question `name` should be a column in the `map_`.

        Raises
        ------
        ValueError
            If the data in `map_` falls outside the specified limits
        """

        iseries = map_[self.name].copy()
        message = []

        # Attempts to remap the data
        if self.blanks is None:
            blanks = set([])
        elif isinstance(self.blanks, str):
            blanks = set([self.blanks])
        else:
            blanks = set(self.blanks)

        if hasattr(self, 'ambiguous') and self.ambiguous is not None:
            if isinstance(self.ambiguous, str):
                ambiguous = set([self.ambiguous])
            else:
                ambiguous = set(self.ambiguous)
        else:
            ambiguous = set([])

        placeholders = self.missing.union(blanks).union(ambiguous)
        f_ = self._identify_remap_function(dtype=self.dtype,
                                           placeholders=placeholders,
                                           true_values=self.true_values,
                                           false_values=self.false_values,
                                           )
        iseries = iseries.apply(f_)
        if np.any(iseries.apply(lambda x: x == 'error')):
            message = (
                'the data cannot be cast to %s'
                % (str(self.dtype).replace("<class '", '').replace("'>", ''))
                )
            self._update_log('validate', 'error', message)
            raise TypeError(message)
        else:
            self._update_log(
                'validate', 'pass', 'the data can be cast to %s'
                % (str(self.dtype).replace("<class '", '').replace("'>", '')))

        iseries = iseries.replace(list(placeholders), np.nan).dropna()
        [lower_, upper_] = self.limits

        # Defines the text based on the bounding values
        if (lower_ is not None) and (upper_ is not None):
            update_text = ('The values were between %s and %s %s.'
                           % (lower_, upper_, self.units))
        elif upper_ is not None:
            update_text = ('The values were less than or equal to %s %s.'
                           % (upper_, self.units))
        elif lower_ is not None:
            update_text = ('The values were greater than or equal to %s %s.'
                           % (lower_, self.units))
        else:
            update_text = 'there were no limits specified'

        lower_text = ''
        lower_issue = False
        if (lower_ is not None):
            if np.any(iseries < lower_):
                lower_text = ('less than %s' % lower_)
                lower_issue = True

        upper_text = ''
        upper_issue = False
        if (upper_ is not None):
            if np.any(iseries > upper_):
                upper_text = ('greater than %s' % (upper_))
                upper_issue = True

        error = False
        if lower_issue and upper_issue:
            error = True
            error_string = ('There are values %s and %s %s.'
                            % (lower_text, upper_text, self.units))
        elif lower_issue:
            error = True
            error_string = ('There are values %s %s.'
                            % (lower_text, self.units))
        elif upper_issue:
            error = True
            error_string = ('There are values %s %s.'
                            % (upper_text, self.units))

        if error:
            self._update_log('validate', 'error',
                             error_string)
            raise ValueError(error_string)
        else:
            self._update_log('validate', 'pass',
                             update_text)

    @staticmethod
    def _check_limits(limits, var_name):
        """
        A helper function that checks whether the limit value meets the criteria
        """
        if limits is not None:
                lower, upper = limits
                if ((lower is not None) and (upper is not None) and
                        (lower > upper)):
                    raise ValueError('The lower limit cannot be greater than '
                                     'the upper for %s.')
        else:
            lower, upper = (None, None)

        return [lower, upper]

<|MERGE_RESOLUTION|>--- conflicted
+++ resolved
@@ -1,11 +1,7 @@
 import numpy as np
 import pandas as pd
 
-<<<<<<< HEAD
-from break4w.question import (Question)
-=======
 from break4w.question import Question
->>>>>>> 916e5565
 
 
 class Continous(Question):
@@ -74,165 +70,6 @@
         self.type = 'Continous'
         self.sig_figs = sig_figs
 
-<<<<<<< HEAD
-=======
-    def dictionary_update_outliers(self, outliers):
-        """
-        Updates the bounds for outliers in the metadata column.
-
-        Parameters
-        ----------
-        outliers : two element iterable of numbers, optional
-            The range of values pertinant to analysis. This is seperate form
-            the range of physical values *possible* for the data (provided in)
-            limits.
-            Outlires can be expressed in both directions, or in a single
-            direction, with `None` replacing the missing value. So, for
-            concentration, the limit could be represented as `[0, None]`.
-
-        Raises
-        ------
-        ValueError
-            When the values in `outliers` are not expressed in order (i.e.
-            the first value is larger than the second)
-
-        """
-        ori_lower = self.outlier_lower
-        ori_upper = self.outlier_upper
-        lower, upper = _check_limits(outliers, 'outliers')
-        self.outlier_lower = lower
-        self.outlier_upper = upper
-        self._update_log('update outlier values', 'update dictionary',
-                         'Outlier values have been updated: %s > %s '
-                         'and %s > %s.' % (ori_lower, lower, ori_upper, upper)
-                         )
-
-    def analysis_drop_outliers(self, map_):
-        """
-        Removes datapoints outside of the specified limits
-
-        Parameters
-        ----------
-        map_ : DataFrame
-            A pandas object containing the data to be analyzed. The
-            Question `name` should be a column in the `map_`.
-
-        """
-        if ((self.outlier_lower is not None) and
-                (self.outlier_upper is not None)):
-            def remap_(x):
-                if x < self.outlier_lower:
-                    return np.nan
-                elif x > self.outlier_upper:
-                    return np.nan
-                else:
-                    return x
-            summary = ('values outside [%s, %s]'
-                       % (self.outlier_lower, self.outlier_upper))
-        elif (self.outlier_lower is not None):
-            def remap_(x):
-                if x < self.outlier_lower:
-                    return np.nan
-                else:
-                    return x
-            summary = ('values less than %s' % self.outlier_lower)
-        elif (self.outlier_upper is not None):
-            def remap_(x):
-                if x > self.outlier_upper:
-                    return np.nan
-                else:
-                    return x
-            summary = ('values greater than %s' % self.outlier_upper)
-        else:
-            def remap_(x):
-                return x
-            summary = 'No values dropped'
-
-        map_[self.name] = map_[self.name].apply(remap_)
-        self._update_log('drop outliers', 'drop', summary)
-
-    def analysis_set_sig_figs(self, map_):
-        """
-        Rounds the continous values to the correct significant figures.
-
-        Significant figures are awesome (along with unitss). This function
-        is designed to help you maintain the correct significant digits
-        for the value measured.
-
-        Parameters
-        ----------
-        map_ : DataFrame
-            A pandas object containing the data to be analyzed. The
-            Question `name` should be a column in the `map_`.
-
-        Raises
-        ------
-        ValueError
-            If the sig_figs parameter has not been specified.
-
-        """
-        if self.sig_figs is None:
-            self._update_log('round significant figures', 'correct',
-                             'Rounding must be defined!')
-            raise ValueError('Rounding must be defined!')
-
-        # if self.dtype is float:
-        def remap_(x):
-            return np.round(x, -int(np.floor(np.log10(self.sig_figs))))
-
-        map_[self.name] = map_[self.name].apply(remap_)
-        for l in [self.bound_lower, self.bound_upper,
-                  self.outlier_lower, self.outlier_upper]:
-            if l is not None:
-                l = remap_(l)
-
-        self._update_log('round significant figures', 'correct',
-                         'Rounded the data to the nearest %s.'
-                         % self.sig_figs)
-
-    def analysis_remap_dtype(self, map_):
-        """Converts values in the question column to the correct datatype
-
-        Parameters
-        ----------
-        map_ : DataFrame
-            A pandas DataFrame containing the metadata being analyzed. The
-            question object describes a column within the `map_`.
-
-        Raises
-        ------
-        TypeError
-            The question is assumed to be a Boolean, but the value cannot
-            be cast to a boolean value.
-
-        """
-        if self.blanks is None:
-            blanks = set([])
-
-        placeholders = self.missing.union(blanks)
-
-        remap_ = self._identify_remap_function(dtype=self.dtype,
-                                               placeholders=placeholders,
-                                               )
-        iseries = map_[self.name].copy()
-        oseries = iseries.apply(remap_)
-
-        if np.any(oseries.apply(lambda x: x == 'error')):
-            message = (
-                'could not convert to %s'
-                % (str(self.dtype).replace("<class '", '').replace("'>", ''))
-                )
-            self._update_log('transformation', 'cast data type', message)
-            raise TypeError(message)
-
-        map_[self.name] = oseries
-        message = (
-            'convert to %s'
-            % (str(self.dtype).replace("<class '", '').replace("'>", ''))
-            )
-        self._update_log('transformation', 'cast data type', message)
-
->>>>>>> 916e5565
     def validate(self, map_):
         """
         Checks values fall into the acceptable range for this type of data.
